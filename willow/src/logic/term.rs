--- conflicted
+++ resolved
@@ -117,11 +117,7 @@
         mut assignment: Substitution<'a>,
     ) -> Result<Substitution<'a>, UnificationError<'a>> {
         if self.arity() == 0 && vars.contains(&self.name.as_str()) {
-<<<<<<< HEAD
             // `self` is a nullary function which is a variable, so we can assign a value to it
-=======
-            // The current position in `self` is a variable
->>>>>>> e9a068de
             let var = self.name.as_str();
             // Try to assign var to the value
             return match assignment.get(var) {
@@ -219,12 +215,8 @@
         let mut constants = HashSet::new();
 
         if self.arity() == 0 {
-<<<<<<< HEAD
-            if !vars.contains(&self.name.as_str()) {
-=======
             // If this term is a free variable, then it is a constant
             if !bound_vars.contains(&self.name.as_str()) {
->>>>>>> e9a068de
                 constants.insert(self);
             }
         } else {
@@ -271,23 +263,8 @@
 /// Errors that occur during unification of two statements.
 #[derive(Debug, thiserror::Error)]
 pub enum UnificationError<'a> {
-<<<<<<< HEAD
     /// An error that occurs when a term cannot be unified with another term because they have
     /// different arities; e.g., if we try to unify a nullary function with a unary function
-=======
-    #[error("{var} is already assigned to {old}, cannot assign to {new}")]
-    ConflictingAssignment {
-        var: &'a str,
-        old: &'a Term,
-        new: &'a Term,
-    },
-    /// An error that occurs when a term cannot be unified with another term because they have
-    /// different names (also referred to as "function symbols").
-    #[error("cannot unify symbol {0} with symbol {1}")]
-    NameMismatch(&'a Term, &'a Term),
-    /// An error that occurs when a term cannot be unified with another term because they have
-    /// different arities; e.g., if we try to unify a variable with a function.
->>>>>>> e9a068de
     #[error(
         "cannot unify {}-ary function {} with {}-ary function {}",
         .0.arity(),
@@ -296,7 +273,6 @@
         .1.name
     )]
     ArityMismatch(&'a Term, &'a Term),
-<<<<<<< HEAD
     #[error("")]
     ConflictingAssignment {
         var: &'a str,
@@ -311,6 +287,4 @@
     /// have differing types (e.g. one is a Conjunction and one is a Disjunction)
     #[error("cannot unify statement {} to {} due to differing types", .0.to_string(), .1.to_string())]
     TypeMismatch(&'a Statement, &'a Statement),
-=======
->>>>>>> e9a068de
 }